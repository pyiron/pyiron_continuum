channels:
- conda-forge
dependencies:
- coveralls
- coverage
- codacy-coverage
- matplotlib =3.5.3
<<<<<<< HEAD
- numpy =1.23.3
- pyiron_base =0.5.22
=======
- numpy =1.23.2
- pyiron_base =0.5.23
>>>>>>> b0cf6d06
- scipy =1.9.1
- sympy =1.10.1<|MERGE_RESOLUTION|>--- conflicted
+++ resolved
@@ -5,12 +5,7 @@
 - coverage
 - codacy-coverage
 - matplotlib =3.5.3
-<<<<<<< HEAD
 - numpy =1.23.3
-- pyiron_base =0.5.22
-=======
-- numpy =1.23.2
 - pyiron_base =0.5.23
->>>>>>> b0cf6d06
 - scipy =1.9.1
 - sympy =1.10.1