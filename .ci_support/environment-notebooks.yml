channels:
  - conda-forge
dependencies:
  - ase
  - coveralls
  - coverage
  - codacy-coverage
  - damask-mesh
  - damask-grid
<<<<<<< HEAD
  - damask
=======
  - damask =3.0.0a5
>>>>>>> cfeeb882
  - fenics =2019.1.0
  # - k3d
  - matplotlib
  # - mshr =2019.1.0
  - numpy
  - pyiron
  - pyiron-data >=0.0.17
  - python-damask
  # - pyvista
  - scipy
  - seaborn
  - scikit-image
  - papermill<|MERGE_RESOLUTION|>--- conflicted
+++ resolved
@@ -7,11 +7,7 @@
   - codacy-coverage
   - damask-mesh
   - damask-grid
-<<<<<<< HEAD
-  - damask
-=======
   - damask =3.0.0a5
->>>>>>> cfeeb882
   - fenics =2019.1.0
   # - k3d
   - matplotlib
