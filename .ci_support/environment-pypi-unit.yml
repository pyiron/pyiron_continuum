channels:
- conda-forge
dependencies:
- coveralls
- coverage
- codacy-coverage
- matplotlib =3.8.4
- numpy =1.26.4
<<<<<<< HEAD
- pyiron =0.5.2
- pyiron_snippets =0.1.2
- scipy =1.13.0
=======
- pyiron_base =0.9.5
- pyiron_snippets =0.1.2
- scipy =1.13.1
>>>>>>> fa9b7fc5
- sympy =1.12.1
- python-blosc2
- python-damask =3.0.0b<|MERGE_RESOLUTION|>--- conflicted
+++ resolved
@@ -6,15 +6,9 @@
 - codacy-coverage
 - matplotlib =3.8.4
 - numpy =1.26.4
-<<<<<<< HEAD
-- pyiron =0.5.2
-- pyiron_snippets =0.1.2
-- scipy =1.13.0
-=======
 - pyiron_base =0.9.5
 - pyiron_snippets =0.1.2
 - scipy =1.13.1
->>>>>>> fa9b7fc5
 - sympy =1.12.1
 - python-blosc2
 - python-damask =3.0.0b