# coding: utf-8
# Copyright (c) Max-Planck-Institut für Eisenforschung GmbH - Computational Materials Design (CM) Department
# Distributed under the terms of "New BSD License", see the LICENSE file.

"""
A job class for performing finite element simulations using the [FEniCS](https://fenicsproject.org) code.
"""
from pyiron_base import ImportAlarm
with ImportAlarm(
        'fenics functionality requires the `fenics`, `mshr` modules (and their dependencies) specified as extra'
        'requirements. Please install it and try again.'
) as fenics_alarm:
    import fenics as FEN
    import mshr
    from ufl import nabla_div as ufl_nabla_div
    import dolfin.cpp.mesh as dolfin_mesh

import sympy
from pyiron_base import TemplateJob, DataContainer
from os.path import join
import warnings
import numpy as np
from pyiron_continuum.fenics.factory import SolverConfig, BoundaryConditions
from pyiron_continuum.fenics.wrappers import Mesh, PartialEquation, Solver
from pyiron_continuum.fenics.plot import Plot
<<<<<<< HEAD
from typing import List, Type
=======
>>>>>>> 306aae87

__author__ = "Muhammad Hassani, Liam Huber"
__copyright__ = (
    "Copyright 2020, Max-Planck-Institut für Eisenforschung GmbH - "
    "Computational Materials Design (CM) Department"
)
__version__ = "0.1"
__maintainer__ = "Muhammad Hassani"
__email__ = "hassani@mpie.de"
__status__ = "development"
__date__ = "Dec 6, 2020"


class Fenics(TemplateJob):
    """
    The job provides an interface to the [FEniCS project](https://fenicsproject.org) PDE solver using the finite element
    method (FEM).

    The objective is to streamline and simplify regular usage and connect FEniCS calculations to the full job management
    and execution distribution capabilities of pyiron, without losing the power or flexibility of the underlying fenics
    library.

    Flexibility and power are currently maintained by directly exposing the underlying `fenics` and `mshr` libraries as
    attributes of the job for power users.

    Ease of use is underway, e.g. elements, trial and test functions, and the mesh are automatically populated based on
    the provided domain. Quality of life will be continuously improved as pyiron and fenics get to know each other.

    TODO: Clean up -- serialization happens now, but we've lost some capabilities and not all helper functions are still
          wired up correctly.

    TODO: Full power and flexibility still needs to be realized by allowing (a) variable function space types, (b)
          variable number of elements and trial/test functions, and (c) multiple solve types.
          (a) Is a simple input option, we just need to be smart about how to limit the choices to existing fenics
              classes.
          (b) Can probably be nicely realized by subclassing off the main job type to allow for two sets of functions --
              `V:(u,v), Q:(p,q)` -- and a variable number of functions -- `V[0]:(u[0], v[0]),...,V[n]:(u[n], v[n])` --
              which are automatically populated during mesh generation and which are accessible for building the
              equation.
          (c) Solution types just means linear system `solve(A, x, b, ...)`, linear variational problems
              `solve(a == L, u, ...)`, and nonlinear variational problems `solve(F == 0, u, ...)`. This is probably also
              going to be pretty easy to control through an input parameter with a few fixed options an a bit of
              modification to how the LHS and RHS of equations are provided, and what actually is called during `run`.
              Currently the linear variational problem is hardcoded.

    Attributes:
        input (DataContainer): The input parameters controlling the run.
        output (DataContainer): The output from the run, i.e. data that comes from `solve`ing the PDE.
        mesh (dolfin.cpp.mesh.Mesh): The discretized mesh on which the solution is being calculated.
        bcs (list): The boundary conditions for the mesh.

    Input:
        element_type (str): What type of element should be used. (Default is 'P'.) TODO: Restrict choices.
        element_order (int): What order the elements have. (Default is 1.)  TODO: Better description.
        n_steps (int): How many steps to run for, where the `t` attribute of all time dependent expressions gets updated
            at each step. (Default is 1.)
        n_print (int): The period of steps for saving to output. (Default is 1.) Note: The final step will always be
            saved regardless of the mod value.
        dt (float): How much to increase the `t` attribute of  all time dependent expressions each step. (Default is 1.)
        solver_parameters (dict): kwargs for FEniCS solver.
            Cf. [FEniCS docs](https://fenicsproject.org/pub/tutorial/html/._ftut1017.html) for more details. (Default is
            an empty dictionary.)
        mesh (Mesh): must be `set` using a `fenics`- and `mshr`-compatible string, or set by calling a helper (e.g.
            `Circle`)
        boundaries (BoundaryConditions): BCs must be `append`ed. Existing BCs can be seen with `list` and can be
            `pop`ped or `clear`ed if you have some you don't like.
        lhs (PartialEquation): The left-hand-side of the equation; must be `set`.
        rhs (PartialEquation): The right-hand-side of the equation; must be `set`.

    Output:
        u (list): The solved function values evaluated at the mesh points at each time step.

    Example:
        >>> job = pr.continuum.job.Fenics('fenics_job')
        >>> job.input.element_type = 'P'
        >>> job.input.element_order = 2
        >>> job.input.mesh.set('UnitSquareMesh(nx, ny)', nx=20, ny=20)
        >>> job.input.mesh();  # Remove semicolon to view the mesh
        >>> job.input.boundaries.append(value_string='0', condition_string='x[0] < 1')
        >>> job.input.boundaries.append(value_string='0.1', condition_string='near(x[0], 1)')
        >>> job.input.lhs.set('dot(grad(u), grad(v)) * dx')
        >>> job.input.rhs.set(f'Expression("4*exp(-pow(beta, 2)*(pow(x[0], 2) + pow(x[1] - R0, 2)))", degree=1, beta=1, R0=0.5) * v * dx')
        >>> job.run()
        >>> job.plot.solution()
    """

    def __init__(self, project, job_name):
        """Create a new Fenics type job"""
        super(Fenics, self).__init__(project, job_name)
        self._python_only_job = True
        self._plot = Plot(self)

        self.input.boundaries = BoundaryConditions()
        self.input.mesh = Mesh(
            'BoxMesh(p1, p2, nx, ny, nz)',
            **{'p1': 'Point((0,0,0))', 'p2': 'Point((1, 1, 1))', 'nx': 1, 'ny': 1, 'nz': 1}
        )
        self.input.lhs = PartialEquation('0')
        self.input.rhs = PartialEquation('0')
        self.input.element_type = 'P'
        self.input.element_order = 1
        self.input.n_steps = 1
        self.input.n_print = 1
        self.input.dt = 1
        self.input.solver_parameters = {}

        self.output.solution = []

        # TODO: Figure out how to get these attributes into input/otherwise serializable
        self._vtk_filename = join(self.project_hdf5.path, 'output.pvd')

        self._solver = None

    # Wrap equations in setters so they can be easily protected in subclasses
    @property
    def mesh(self) -> Type[dolfin_mesh.Mesh]:
        return self.input.mesh()

    @property
    def bcs(self) -> List:
        return self.input.boundaries(self.solver.V)

    @property
    def solver(self) -> Solver:
        if self._solver is None:
            self._solver = Solver(self)
        return self._solver

    @property
    def plot(self):
        return self._plot

    def _write_vtk(self):
        """
        Write the output to a .vtk file.
        """
        vtkfile = FEN.File(self._vtk_filename)
        vtkfile << self.solver.solution

    def validate_ready_to_run(self):
        if self.solver.rhs is None:
            raise ValueError("The bilinear form (RHS) is not defined", self.solver.rhs)
        if self.solver.lhs is None:
            raise ValueError("The linear form (LHS) is not defined")
        if self.solver.V is None:
            raise ValueError("The volume is not defined; no V defined")
        if len(self.bcs) == 0:
            raise ValueError("The boundary condition(s) (BC) is not defined")
        for bc in self.input.boundaries.storage.values():
            if 't' in bc.value.kwargs.keys():
                self.solver.time_dependent_expressions.append(bc.value())

    def run_static(self):
        """
        Solve a PDE based on 'LHS=RHS' using u and v as trial and test function respectively. Here, u is the desired
        unknown and RHS is the known part.
        """
        self.status.running = True
        self.solver.u = self.solver.solution
        for step in np.arange(self.input.n_steps):
            for expr in self.solver.time_dependent_expressions:
                expr.t += self.input.dt
            FEN.solve(self.solver.lhs == self.solver.rhs, self.solver.u, self.bcs, solver_parameters=self.input.solver_parameters)
            if step % self.input.n_print == 0 or step == self.input.n_print - 1:
                self._append_to_output()
            try:
                self.solver.assigned_u.assign(self.solver.solution)
            except AttributeError:
                pass
        self.status.collect = True
        self.run()

    def _append_to_output(self):
        """Evaluate the result at nodes and store in the output as a numpy array."""
        nodal_solution = self.solver.solution.compute_vertex_values(self.mesh)
        nodes = self.mesh.coordinates()
        if len(nodal_solution) != len(nodes):
            nodal_solution = nodal_solution.reshape(nodes.T.shape).T
        self.output.solution.append(nodal_solution)

    @staticmethod
    def solution_to_original_shape(nodal_solution_frame):
        """Get a frame of the solution back to its original shape, even if it was reformed to match the mesh length."""
        if len(nodal_solution_frame.shape) == 1:
            return nodal_solution_frame
        else:
            return nodal_solution_frame.T.flatten()

    def collect_output(self):
        self._write_vtk()  # TODO: Get the output files so they're all tarballed after successful runs, like other codes
        self.to_hdf()
        self.status.finished = True

<<<<<<< HEAD
=======
    def project_function(self, v, **kwargs):
        """
        Project v onto the job's element, V.

        Args:
            v (?): The function to project.
            **kwargs: Valid `fenics.project` kwargs (except `V`, which is provided automatically).

        Returns:
            (?): Projected function.
        """
        return FEN.project(v, V=self.V, **kwargs)

    def interpolate_function(self, v):
        """
        Interpolate v on the job's element, V.

        Args:
            v (?): The function to interpolate.

        Returns:
            (?): Interpolated function.
        """
        return FEN.interpolate(v, V=self.V)

    def to_hdf(self, hdf=None, group_name=None):
        super().to_hdf(hdf=hdf, group_name=group_name)
        self.input.to_hdf(hdf=self.project_hdf5)
        self.output.to_hdf(hdf=self.project_hdf5)

    def from_hdf(self, hdf=None, group_name=None):
        super().from_hdf(hdf=hdf, group_name=group_name)
        self.input.from_hdf(hdf=self.project_hdf5)
        self.output.from_hdf(hdf=self.project_hdf5)

    # Convenience bindings:
    @property
    def fenics(self):
        return FEN

    @property
    def mshr(self):
        return mshr

>>>>>>> 306aae87
    @property
    def sympy(self):
        return sympy

<<<<<<< HEAD
    @property
    def fenics(self):
        return FEN
=======
    def Constant(self, value):
        return FEN.Constant(value)

    def Expression(self, *args, **kwargs):
        return FEN.Expression(*args, **kwargs)

    def Identity(self, dim):
        return FEN.Identity(dim)

    @property
    def dx(self):
        return FEN.dx

    @property
    def ds(self):
        return FEN.ds

    def grad(self, arg):
        return FEN.grad(arg)

    def nabla_grad(self, arg):
        return FEN.nabla_grad(arg)

    def nabla_div(self, f):
        return ufl_nabla_div(f)

    def inner(self, a, b):
        return FEN.inner(a, b)

    def dot(self, arg1, arg2):
        return FEN.dot(arg1, arg2)

    def tr(self, A):
        return FEN.tr(A)

    def sqrt(self, f):
        return FEN.sqrt(f)


class Creator:
    def __init__(self, job):
        self._job = job
        self._domain = DomainFactory()
        self._bc = BoundaryConditionFactory(job)

    @property
    def domain(self):
        return self._domain

    @property
    def bc(self):
        return self._bc
>>>>>>> 306aae87
<|MERGE_RESOLUTION|>--- conflicted
+++ resolved
@@ -23,10 +23,8 @@
 from pyiron_continuum.fenics.factory import SolverConfig, BoundaryConditions
 from pyiron_continuum.fenics.wrappers import Mesh, PartialEquation, Solver
 from pyiron_continuum.fenics.plot import Plot
-<<<<<<< HEAD
 from typing import List, Type
-=======
->>>>>>> 306aae87
+
 
 __author__ = "Muhammad Hassani, Liam Huber"
 __copyright__ = (
@@ -220,8 +218,6 @@
         self.to_hdf()
         self.status.finished = True
 
-<<<<<<< HEAD
-=======
     def project_function(self, v, **kwargs):
         """
         Project v onto the job's element, V.
@@ -266,16 +262,10 @@
     def mshr(self):
         return mshr
 
->>>>>>> 306aae87
     @property
     def sympy(self):
         return sympy
 
-<<<<<<< HEAD
-    @property
-    def fenics(self):
-        return FEN
-=======
     def Constant(self, value):
         return FEN.Constant(value)
 
@@ -327,5 +317,4 @@
 
     @property
     def bc(self):
-        return self._bc
->>>>>>> 306aae87
+        return self._bc