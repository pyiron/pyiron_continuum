--- conflicted
+++ resolved
@@ -4,23 +4,14 @@
 DAMASK job, which runs a damask simulation, and create the necessary inputs
 """
 
-<<<<<<< HEAD
 from pyiron_base import TemplateJob, ImportAlarm, DataContainer
-=======
-from pyiron_base import TemplateJob, ImportAlarm
 
->>>>>>> 2ceefbee
 with ImportAlarm(
         'DAMASK functionality requires the `damask` module (and its dependencies) specified as extra'
         'requirements. Please install it and try again.'
 ) as damask_alarm:
-<<<<<<< HEAD
-    from damask import Result
+    from damask import Result as ResultDamask
     from pyiron_continuum.damask.factory import Create as DAMASKCreator, GridFactory
-    
-=======
-    from damask import Result as ResultDamask
->>>>>>> 2ceefbee
 import os
 import numpy as np
 import matplotlib.pyplot as plt
@@ -36,16 +27,12 @@
 __status__ = "development"
 __date__ = "Oct 04, 2021"
 
-<<<<<<< HEAD
-        
-=======
 
 class Result(ResultDamask):
     def average_spatio_temporal_tensors(self, name):
         return np.average(list(self.get(name).values()), axis=1)
 
 
->>>>>>> 2ceefbee
 class DAMASK(TemplateJob):
     def __init__(self, project, job_name):
         """
