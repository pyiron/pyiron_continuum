--- conflicted
+++ resolved
@@ -266,10 +266,6 @@
         self._write_material()
 
     def collect_output(self):
-<<<<<<< HEAD
-        self._load_results()
-=======
-
         def _average(d):
             return np.average(list(d.values()), axis=1)
 
@@ -281,7 +277,6 @@
             results.get("epsilon_V^0.0(F)_vM")
         )
         self.to_hdf()
->>>>>>> e43b664b
 
     def _load_results(self, file_name="damask_loading_material.hdf5"):
         """
