# Copyright (c) Max-Planck-Institut für Eisenforschung GmbH - Computational Materials Design (CM) Department
# Distributed under the terms of "New BSD License", see the LICENSE file.
"""
DAMASK job, which runs a damask simulation, and create the necessary inputs
"""

from pyiron_base import TemplateJob, ImportAlarm

with ImportAlarm(
        'DAMASK functionality requires the `damask` module (and its dependencies) specified as extra'
        'requirements. Please install it and try again.'
) as damask_alarm:
<<<<<<< HEAD
    from damask import Result as ResultDamask
    from pyiron_continuum.damask.factory import Create as DAMASKCreator, GridFactory
=======
    from damask import Result
>>>>>>> 9bf727aa
import os
import numpy as np
import matplotlib.pyplot as plt

__author__ = "Muhammad Hassani"
__copyright__ = (
    "Copyright 2021, Max-Planck-Institut für Eisenforschung GmbH - "
    "Computational Materials Design (CM) Department"
)
__version__ = "1.0"
__maintainer__ = "Muhammad Hassani"
__email__ = "hassani@mpie.de"
__status__ = "development"
__date__ = "Oct 04, 2021"


class DAMASK(TemplateJob):
    def __init__(self, project, job_name):
        """
        The damask job
        Args:
            project(pyiron.project): a pyiron project
            job_name(str): the name of the job
        """
        super(DAMASK, self).__init__(project, job_name)
        self._results = None
        self._rotation = None
        self._geometry = None
        self._elements = None
        self._executable_activate()
        self.input.elasticity = None
        self.input.plasticity = None
        self.input.homogenization = None
        self.input.phase = None
        self.input.material = None

    def set_elasticity(self, **kwargs):
        self.input.elasticity = DAMASKCreator.elasticity(**kwargs)

    def set_plasticity(self, **kwargs):
        self.input.plasticity = DAMASKCreator.plasticity(**kwargs)

    def set_homogenization(self, **kwargs):
        self.input.homogenization = DAMASKCreator.homogenization(**kwargs)

    def set_phase(self, **kwargs):
        if None not in [self.input.elasticity, self.input.plasticity]:
            self.input.phase = DAMASKCreator.phase(
                elasticity=self.input.elasticity,
                plasticity=self.input.plasticity,
                **kwargs
            )
            self._attempt_init_material()

    def set_rotation(self, method, *args):
        self._rotation = [DAMASKCreator.rotation(method, *args)]
        self._attempt_init_material()

    @property
    def material(self):
        return self.input.material

    @material.setter
    def material(self, value):
        self.input.material = value

    def _attempt_init_material(self):
        data = {
            "rotation": self._rotation,
            "elements": self._elements,
            "phase": self.input.phase,
            "homogenization": self.input.homogenization
        }
        if None not in data.values():
            self.input.material = DAMASKCreator.material(**data)

    def set_material(self, rotation, elements, phase, homogenization):
        self.input.material = DAMASKCreator.material(
            rotation, elements, phase, homogenization
        )

    def set_elements(self, elements):
        self._elements = np.array([elements]).flatten().tolist()
        self._attempt_init_material()

    def set_grid(self, method="voronoi_tessellation", **kwargs):
        if method == "voronoi_tessellation":
            self._geometry = GridFactory.via_voronoi_tessellation(**kwargs)

    @property
    def grid(self):
        return self._geometry

    @grid.setter
    def grid(self, grid):
        self._geometry = grid

    @property
    def loading(self):
        return self.input.loading

    @loading.setter
    def loading(self, value):
        self.input.loading = value

    def set_loading(self, **kwargs):
        self.input.loading = DAMASKCreator.loading(**kwargs)
        self._attempt_init_material()

    def _write_material(self):
        file_path = os.path.join(self.working_directory, "material.yaml")
        self.input.material.save(fname=file_path)

    def _write_loading(self):
        file_path = os.path.join(self.working_directory, "loading.yaml")
        self.input.loading.save(file_path)

    def _write_geometry(self):
        file_path = os.path.join(self.working_directory, "damask")
        self._geometry.save(file_path)

    def write_input(self):
        self._write_loading()
        self._write_geometry()
        self._write_material()

    def collect_output(self):
        self._load_results()
        self.output.damask = self._results

    def _load_results(self, file_name="damask_loading_material.hdf5"):
        """
            loads the results from damask hdf file
            Args:
                file_name(str): path to the hdf file
        """
        damask_hdf = os.path.join(self.working_directory, file_name)

        def _average(d):
            return np.average(list(d.values()), axis=1)

        self._results = Result(damask_hdf)
        self._results.add_stress_Cauchy()
        self._results.add_strain()
        self._results.add_equivalent_Mises('sigma')
        self._results.add_equivalent_Mises('epsilon_V^0.0(F)')
        self.output.stress = _average(self._results.get('sigma'))
        self.output.strain = _average(self._results.get('epsilon_V^0.0(F)'))
        self.output.stress_von_Mises = _average(self._results.get('sigma_vM'))
        self.output.strain_von_Mises = _average(self._results.get('epsilon_V^0.0(F)_vM'))

    def writeresults2vtk(self):
        """
            save results to vtk files
        """
        if self._results is None:
            raise ValueError("Results not loaded; call collect_output")
        self._results.export_VTK(target_dir=self.working_directory)

    @staticmethod
    def list_solvers():
        """
        lists the solvers for a damask job
        """
        return [{'mechanical': 'spectral_basic'},
                {'mechanical': 'spectral_polarization'},
                {'mechanical': 'FEM'}]

    def plot_stress_strain(self, component=None, von_mises=False):
        """
        Plot the stress strain curve from the job file
        Parameters
        ----------
        direction(str): 'xx, xy, xz, yx, yy, yz, zx, zy, zz
        """
        fig, ax = plt.subplots()
        if component is not None:
            if von_mises is True:
                raise ValueError("It is not allowed that component is specified and von_mises is also True ")
            if len(component) != 2:
                ValueError("The length of direction must be 2, like 'xx', 'xy', ... ")
            if component[0] != 'x' or component[0] != 'y' or component[0] != 'z':
                ValueError("The direction should be from x, y, and z")
            if component[1] != 'x' or component[1] != 'y' or component[1] != 'z':
                ValueError("The direction should be from x, y, and z")
            _component_dict = {'x': 0, 'y': 1, 'z': 2}
            _zero_axis = int(_component_dict[component[0]])
            _first_axis = int(_component_dict[component[1]])
            ax.plot(self.output.strain[:, _zero_axis, _first_axis],
                    self.output.stress[:, _zero_axis, _first_axis],
                    linestyle='-', linewidth='2.5')
            ax.grid(True)
            ax.set_xlabel(rf'$\varepsilon_{component[0]}$' + rf'$_{component[1]}$', fontsize=18)
            ax.set_ylabel(rf'$\sigma_{component[0]}$' + rf'$_{component[1]}$' + '(Pa)', fontsize=18)
        elif von_mises is True:
            ax.plot(self.output.strain_von_Mises, self.output.stress_von_Mises,
                    linestyle='-', linewidth='2.5')
            ax.grid(True)
            ax.set_xlabel(r'$\varepsilon_{vM}$', fontsize=18)
            ax.set_ylabel(r'$\sigma_{vM}$ (Pa)', fontsize=18)
        else:
            raise ValueError("either direction should be passed in "
                             "or vonMises should be set to True")
        return fig, ax<|MERGE_RESOLUTION|>--- conflicted
+++ resolved
@@ -10,12 +10,8 @@
         'DAMASK functionality requires the `damask` module (and its dependencies) specified as extra'
         'requirements. Please install it and try again.'
 ) as damask_alarm:
-<<<<<<< HEAD
-    from damask import Result as ResultDamask
-    from pyiron_continuum.damask.factory import Create as DAMASKCreator, GridFactory
-=======
     from damask import Result
->>>>>>> 9bf727aa
+from pyiron_continuum.damask.factory import Create as DAMASKCreator, GridFactory
 import os
 import numpy as np
 import matplotlib.pyplot as plt
