# Copyright (c) Max-Planck-Institut für Eisenforschung GmbH - Computational Materials Design (CM) Department
# Distributed under the terms of "New BSD License", see the LICENSE file.
"""
DAMASK job, which runs a damask simulation, and create the necessary inputs
"""

from pyiron_base import TemplateJob, ImportAlarm

with ImportAlarm(
        'DAMASK functionality requires the `damask` module (and its dependencies) specified as extra'
        'requirements. Please install it and try again.'
) as damask_alarm:
    from damask import Result
from pyiron_continuum.damask.factory import Create as DAMASKCreator, GridFactory
import os
import numpy as np
import matplotlib.pyplot as plt

__author__ = "Muhammad Hassani"
__copyright__ = (
    "Copyright 2021, Max-Planck-Institut für Eisenforschung GmbH - "
    "Computational Materials Design (CM) Department"
)
__version__ = "1.0"
__maintainer__ = "Muhammad Hassani"
__email__ = "hassani@mpie.de"
__status__ = "development"
__date__ = "Oct 04, 2021"


class DAMASK(TemplateJob):
    def __init__(self, project, job_name):
        """
        The damask job
        Args:
            project(pyiron.project): a pyiron project
            job_name(str): the name of the job
        """
        super(DAMASK, self).__init__(project, job_name)
        self._results = None
        self._rotation = None
        self._geometry = None
        self._elements = None
        self._executable_activate()
        self.input.elasticity = None
        self.input.plasticity = None
        self.input.homogenization = None
        self.input.phase = None
        self.input.material = None

    def set_elasticity(self, **kwargs):
        self.input.elasticity = DAMASKCreator.elasticity(**kwargs)

    def set_plasticity(self, **kwargs):
        self.input.plasticity = DAMASKCreator.plasticity(**kwargs)

    def set_homogenization(self, **kwargs):
        self.input.homogenization = DAMASKCreator.homogenization(**kwargs)

    def set_phase(self, **kwargs):
        if None not in [self.input.elasticity, self.input.plasticity]:
            self.input.phase = DAMASKCreator.phase(
                elasticity=self.input.elasticity,
                plasticity=self.input.plasticity,
                **kwargs
            )
            self._attempt_init_material()

    def set_rotation(self, method, *args):
        self._rotation = [DAMASKCreator.rotation(method, *args)]
        self._attempt_init_material()

    @property
    def material(self):
        return self.input.material

    @material.setter
    def material(self, value):
        self.input.material = value

    def _attempt_init_material(self):
        data = {
            "rotation": self._rotation,
            "elements": self._elements,
            "phase": self.input.phase,
            "homogenization": self.input.homogenization
        }
        if None not in data.values():
            self.input.material = DAMASKCreator.material(**data)

    def set_material(self, rotation, elements, phase, homogenization):
        self.input.material = DAMASKCreator.material(
            rotation, elements, phase, homogenization
        )

    def set_elements(self, elements):
        self._elements = np.array([elements]).flatten().tolist()
        self._attempt_init_material()

    def set_grid(self, method="voronoi_tessellation", **kwargs):
        if method == "voronoi_tessellation":
            self._geometry = GridFactory.via_voronoi_tessellation(**kwargs)

    @property
    def grid(self):
        return self._geometry

    @grid.setter
    def grid(self, grid):
        self._geometry = grid

    @property
    def loading(self):
        return self.input.loading

    @loading.setter
    def loading(self, value):
        self.input.loading = value

<<<<<<< HEAD
    def set_loading(self, solver, load_steps):
        """
        Creates the required damask loading.

        Args:
            solver(dict): a dictionary describing the solver: e.g, {'mechanical': 'spectral_basic'}
            load_steps(list/single dict): a list of dict or single dict, which describes the loading conditions
                example:
                {'mech_bc_dict':{'dot_F':[1e-2,0,0, 0,'x',0,  0,0,'x'],
                                'P':['x','x','x', 'x',0,'x',  'x','x',0]},
                'discretization':{'t': 10.,'N': 40, 'f_out': 4},
                'additional': {'f_out': 4}
        """
        self.input.loading = DAMASKCreator.loading(solver=solver, load_steps=load_steps)
=======
    def set_loading(self, **kwargs):
        self.input.loading = DAMASKCreator.loading(**kwargs)
        self._attempt_init_material()
>>>>>>> f509bab8

    def _write_material(self):
        file_path = os.path.join(self.working_directory, "material.yaml")
        self.input.material.save(fname=file_path)

    def _write_loading(self):
        file_path = os.path.join(self.working_directory, "loading.yaml")
        self.input.loading.save(file_path)

    def _write_geometry(self):
        file_path = os.path.join(self.working_directory, "damask")
        self._geometry.save(file_path)

    def write_input(self):
        self._write_loading()
        self._write_geometry()
        self._write_material()

    def collect_output(self):
        self._load_results()
        self.output.damask = self._results

    def _load_results(self, file_name="damask_loading_material.hdf5"):
        """
            loads the results from damask hdf file
            Args:
                file_name(str): path to the hdf file
        """
        damask_hdf = os.path.join(self.working_directory, file_name)

        def _average(d):
            return np.average(list(d.values()), axis=1)

        self._results = Result(damask_hdf)
        self._results.add_stress_Cauchy()
        self._results.add_strain()
        self._results.add_equivalent_Mises('sigma')
        self._results.add_equivalent_Mises('epsilon_V^0.0(F)')
        self.output.stress = _average(self._results.get('sigma'))
        self.output.strain = _average(self._results.get('epsilon_V^0.0(F)'))
        self.output.stress_von_Mises = _average(self._results.get('sigma_vM'))
        self.output.strain_von_Mises = _average(self._results.get('epsilon_V^0.0(F)_vM'))

    def writeresults2vtk(self):
        """
            save results to vtk files
        """
        if self._results is None:
            raise ValueError("Results not loaded; call collect_output")
        self._results.export_VTK(target_dir=self.working_directory)

    @staticmethod
    def list_solvers():
        """
        lists the solvers for a damask job
        """
        return [{'mechanical': 'spectral_basic'},
                {'mechanical': 'spectral_polarization'},
                {'mechanical': 'FEM'}]

    def plot_stress_strain(self, component=None, von_mises=False):
        """
        Plot the stress strain curve from the job file
        Parameters
        ----------
        direction(str): 'xx, xy, xz, yx, yy, yz, zx, zy, zz
        """
        fig, ax = plt.subplots()
        if component is not None:
            if von_mises is True:
                raise ValueError("It is not allowed that component is specified and von_mises is also True ")
            if len(component) != 2:
                ValueError("The length of direction must be 2, like 'xx', 'xy', ... ")
            if component[0] != 'x' or component[0] != 'y' or component[0] != 'z':
                ValueError("The direction should be from x, y, and z")
            if component[1] != 'x' or component[1] != 'y' or component[1] != 'z':
                ValueError("The direction should be from x, y, and z")
            _component_dict = {'x': 0, 'y': 1, 'z': 2}
            _zero_axis = int(_component_dict[component[0]])
            _first_axis = int(_component_dict[component[1]])
            ax.plot(self.output.strain[:, _zero_axis, _first_axis],
                    self.output.stress[:, _zero_axis, _first_axis],
                    linestyle='-', linewidth='2.5')
            ax.grid(True)
            ax.set_xlabel(rf'$\varepsilon_{component[0]}$' + rf'$_{component[1]}$', fontsize=18)
            ax.set_ylabel(rf'$\sigma_{component[0]}$' + rf'$_{component[1]}$' + '(Pa)', fontsize=18)
        elif von_mises is True:
            ax.plot(self.output.strain_von_Mises, self.output.stress_von_Mises,
                    linestyle='-', linewidth='2.5')
            ax.grid(True)
            ax.set_xlabel(r'$\varepsilon_{vM}$', fontsize=18)
            ax.set_ylabel(r'$\sigma_{vM}$ (Pa)', fontsize=18)
        else:
            raise ValueError("either direction should be passed in "
                             "or vonMises should be set to True")
        return fig, ax<|MERGE_RESOLUTION|>--- conflicted
+++ resolved
@@ -117,7 +117,6 @@
     def loading(self, value):
         self.input.loading = value
 
-<<<<<<< HEAD
     def set_loading(self, solver, load_steps):
         """
         Creates the required damask loading.
@@ -132,11 +131,7 @@
                 'additional': {'f_out': 4}
         """
         self.input.loading = DAMASKCreator.loading(solver=solver, load_steps=load_steps)
-=======
-    def set_loading(self, **kwargs):
-        self.input.loading = DAMASKCreator.loading(**kwargs)
         self._attempt_init_material()
->>>>>>> f509bab8
 
     def _write_material(self):
         file_path = os.path.join(self.working_directory, "material.yaml")
