from pathlib import Path
import h5py
import numpy as np
import scipy
import damask
<<<<<<< HEAD
import subprocess


def regrid_Geom(work_dir, geom_name, load_name, seed_scale=1.0, increment="last"):
    """
    Regrid the geometry
    It requires the previous geom.vti and result.hdf5
    """
    work_dir = Path(work_dir)
    geom_0 = damask.GeomGrid.load(str(work_dir / f"{geom_name}.vti"))
    cells_0 = geom_0.cells
    size_0 = geom_0.size

    gridCoords_node_initial_matrix = damask.grid_filters.coordinates0_node(
        cells_0, size_0
    )
    gridCoords_node_initial = gridCoords_node_initial_matrix.reshape(
        (-1, gridCoords_node_initial_matrix.shape[-1]), order="F"
    )
    gridCoords_point_initial_matrix = damask.grid_filters.coordinates0_point(
        cells_0, size_0
    )
    gridCoords_point_initial = gridCoords_point_initial_matrix.reshape(
        (-1, gridCoords_point_initial_matrix.shape[-1]), order="F"
    )

    d5Out = damask.Result(str(work_dir / f"{geom_name}_{load_name}_material.hdf5"))

    if increment == "last":
        inc = int(d5Out.increments[-1])  # take the increment number
        d5Out = d5Out.view(increments=inc)
        increment_title = d5Out.increments[-1]
    elif increment in d5Out.increments:
        inc = int(increment)  # take the increment number
        d5Out = d5Out.view(increments=inc)
        increment_title = increment
    else:
        raise ValueError("The results for the increment is not availabble!")
    # calculate the deformed coordinates
    gridCoords_node_0 = gridCoords_node_initial + d5Out.get("u_n") - d5Out.origin
    gridCoords_cell_0 = gridCoords_point_initial + d5Out.get("u_p") - d5Out.origin

    print("------------------------")
    print("Start to regrid the geometry ...")

    cornersRVE_coords = np.diag(size_0)
    cornersRVE_idx = [
        np.argwhere(
            np.isclose(gridCoords_node_initial, cornersRVE_coords[corner]).all(axis=1)
        ).item()
        for corner in range(3)
    ]
    size_rg = np.diag(gridCoords_node_0[cornersRVE_idx]) - gridCoords_node_0[0]
    seedSize_rg = np.min(size_rg / np.array(cells_0))

    regriddingSeedScale = seed_scale
    if isinstance(regriddingSeedScale, float) or isinstance(regriddingSeedScale, int):
        cells_rg = (regriddingSeedScale * np.round(size_rg / seedSize_rg)).astype(int)
    elif isinstance(regriddingSeedScale, list):
        cells_rg = np.array(regriddingSeedScale).astype(int)
    else:
        raise ValueError("The seed_scale for regridded RVE size is not acceptable.")

    gridCoords_cell_rg = damask.grid_filters.coordinates0_point(
        cells_rg, size_rg
    ).reshape((-1, 3), order="F")
    gridCoords_cell_0_Shifted = gridCoords_cell_0 % size_rg  # apply periodic shift
    print("initial RVE size:\t", size_0)
    print("regridded RVE size:\t", size_rg)
    print("initial grid seeds:\t", cells_0)
    print("regridded grid seeds:\t", cells_rg)
    print("finding the nearest neighbors...")
    tree = scipy.spatial.cKDTree(gridCoords_cell_0_Shifted, boxsize=size_rg)
    map_0to_rg = tree.query(gridCoords_cell_rg)[1].flatten()
    print("all the information are ready !")
    return map_0to_rg, cells_rg, size_rg, increment_title


def write_RegriddedGeom(
    work_dir, geom_name, increment_title, map_0to_rg, cells_rg, size_rg
):
    """
    Save the regridded geometry to a new vti file
    """
    work_dir = Path(work_dir)
    grid_0 = damask.GeomGrid.load(geom_name + ".vti")
    material_rg = grid_0.material.flatten("F")[map_0to_rg].reshape(cells_rg, order="F")
    grid = damask.GeomGrid(
        material_rg, size_rg, grid_0.origin, comments=grid_0.comments
    ).save(work_dir / f"{geom_name}_regridded_{increment_title}.vti")
    print(f"save regrid geometry to {geom_name}_regridded_{increment_title}.vti")
    regrid_geom_name = f"{geom_name}_regridded_{increment_title}"
    return grid, regrid_geom_name
=======
from functools import cached_property


class Regrid:
    def __init__(self, work_dir, geom_name, load_name, seed_scale=1.0):
        self.work_dir = Path(work_dir)
        self.geom_name = geom_name
        self.load_name = load_name
        self.seed_scale = seed_scale

    def get_path(self, file_name):
        return str(self.work_dir / file_name)

    @cached_property
    def geom_0(self):
        return damask.GeomGrid.load(self.get_path(f"{self.geom_name}.vti"))

    @property
    def cells_0(self):
        """initial grid seeds"""
        return self.geom_0.cells

    @property
    def size_0(self):
        """initial RVE size"""
        return self.geom_0.size

    @cached_property
    def gridCoords_node_initial(self):
        mat = damask.grid_filters.coordinates0_node(self.cells_0, self.size_0)
        return mat.reshape((-1, mat.shape[-1]), order="F")

    @cached_property
    def gridCoords_point_initial(self):
        mat = damask.grid_filters.coordinates0_point(self.cells_0, self.size_0)
        return mat.reshape((-1, mat.shape[-1]), order="F")

    @cached_property
    def d5Out(self):
        d5Out = damask.Result(
            self.get_path(f"{self.geom_name}_{self.load_name}_material.hdf5")
        )
        d5Out = d5Out.view(increments=int(d5Out.increments[-1]))
        return d5Out

    @property
    def increment_title(self):
        return self.d5Out.increments[-1]

    @property
    def gridCoords_node_0(self):
        return self.gridCoords_node_initial + self.d5Out.get("u_n") - self.d5Out.origin

    @property
    def gridCoords_cell_0(self):
        return self.gridCoords_point_initial + self.d5Out.get("u_p") - self.d5Out.origin

    @property
    def size_rg(self):
        """regridded RVE size"""
        cornersRVE_coords = np.diag(self.size_0)
        cornersRVE_idx = [
            np.argwhere(
                np.isclose(self.gridCoords_node_initial, cornersRVE_coords[corner]).all(
                    axis=1
                )
            ).item()
            for corner in range(3)
        ]
        return (
            np.diag(self.gridCoords_node_0[cornersRVE_idx]) - self.gridCoords_node_0[0]
        )

    @property
    def cells_rg(self):
        """regridded grid seeds"""
        seedSize_rg = np.min(self.size_rg / np.array(self.cells_0))
        if isinstance(self.seed_scale, float) or isinstance(self.seed_scale, int):
            return (self.seed_scale * np.round(self.size_rg / seedSize_rg)).astype(int)
        elif isinstance(self.seed_scale, list):
            return np.array(self.seed_scale).astype(int)
        else:
            raise ValueError("The seed_scale for regridded RVE size is not acceptable.")

    @property
    def map_0to_rg(self):
        gridCoords_cell_rg = damask.grid_filters.coordinates0_point(
            self.cells_rg, self.size_rg
        ).reshape((-1, 3), order="F")
        # apply periodic shift
        gridCoords_cell_0_Shifted = self.gridCoords_cell_0 % self.size_rg
        tree = scipy.spatial.cKDTree(gridCoords_cell_0_Shifted, boxsize=self.size_rg)
        return tree.query(gridCoords_cell_rg)[1].flatten()

    @property
    def regrid_geom_name(self):
        return f"{self.geom_name}_regridded_{self.increment_title}"

    @property
    def grid(self):
        grid_0 = damask.GeomGrid.load(self.get_path(self.geom_name + ".vti"))
        material_rg = grid_0.material.flatten("F")[self.map_0to_rg].reshape(
            self.cells_rg, order="F"
        )
        grid = damask.GeomGrid(
            material_rg, self.size_rg, grid_0.origin, comments=grid_0.comments
        ).save(self.get_path(f"{self.geom_name}_regridded_{self.increment_title}.vti"))
        return grid
>>>>>>> e46312c4


def write_RegriddedHDF5(
    work_dir,
    geom_name,
    regrid_geom_name,
    load_name,
    increment_title,
    map_0to_rg,
    cells_rg,
):
    """
    Write out the new hdf5 file based on the regridded geometry and deformation info
    """
    work_dir = Path(work_dir)
    fNameResults_0 = work_dir / f"{geom_name}_{load_name}_material.hdf5"
    fNameRestart_0 = work_dir / f"{geom_name}_{load_name}_material_restart.hdf5"
    fNameRestart_rg = (
        work_dir
        / f"{geom_name}_regridded_{increment_title}_{load_name}_material_restart.hdf5"
    )
    print("geom_name=", geom_name)
    print("load_name=", load_name)
    if fNameRestart_rg.exists(fNameRestart_rg):
        print("removing the existing restart file.")
        fNameRestart_rg.unlink()

    with h5py.File(str(fNameRestart_0), "r") as fRestart_0, h5py.File(
        str(fNameResults_0), "r"
    ) as fResults_0, h5py.File(str(fNameRestart_rg), "w") as fRestart_rg:

        map_0toRg_phaseBased = fResults_0["cell_to/phase"][:, 0][map_0to_rg]

        ### for phase
        for phase in fRestart_0["/phase"]:
            fRestart_rg.create_group(f"/phase/{phase}")

            F_0 = damask.tensor.transpose(fRestart_0[f"/phase/{phase}/F"])
            F_p_0 = damask.tensor.transpose(fRestart_0[f"/phase/{phase}/F_p"])
            F_e_0 = np.matmul(F_0, np.linalg.inv(F_p_0))
            R_e_0, V_e_0 = damask.mechanics._polar_decomposition(F_e_0, ["R", "V"])

            map_0to1_phase = map_0toRg_phaseBased[
                map_0toRg_phaseBased["label"] == phase.encode()
            ]["entry"]

            for dataset in fRestart_0[f"/phase/{phase}"]:
                path = f"/phase/{phase}/{dataset}"
                if dataset == "S":
                    data_rg = np.zeros((len(map_0to1_phase), 3, 3))
                elif dataset == "F_p":
                    data_rg = R_e_0[map_0to1_phase]
                elif dataset == "F":
                    data_rg = np.broadcast_to(np.eye(3), (len(map_0to1_phase), 3, 3))
                else:
                    data_0 = fRestart_0[path][()]
                    data_rg = data_0[map_0to1_phase, ...]

                fRestart_rg.create_dataset(path, data=data_rg)

        ### for homogenization
        for homogenization in fRestart_0["/homogenization"]:
            fRestart_rg.create_group(f"/homogenization/{homogenization}")
            # not implemented ...

        ### for solver
        for dataset in fRestart_0["/solver"]:
            path = f"/solver/{dataset}"
            if dataset in [
                "C_minMaxAvg",
                "C_volAvg",
                "C_volAvgLastInc",
                "F_aimDot",
                "P_aim",
            ]:
                data_rg = fRestart_0[path]
            elif dataset in ["F_aim", "F_aim_lastInc"]:
                data_rg = np.eye(3)
            elif dataset in ["T", "T_lastInc"]:
                shape = fRestart_0[path].shape[3:]
                data_0 = fRestart_0[path][()].reshape((-1,) + shape)
                data_rg = data_0[map_0to_rg, ...].reshape(tuple(cells_rg[::-1]) + shape)
            elif dataset in ["F", "F_lastInc"]:
                shape = fRestart_0[path].shape[3:]
                data_rg = np.broadcast_to(np.eye(3), (len(map_0to_rg), 3, 3)).reshape(
                    tuple(cells_rg[::-1]) + shape
                )
            else:
                print("Warning: There is restart variables that cannot be handled!")

            fRestart_rg.create_dataset(path, data=data_rg)

        def reset_cellIndex(map_0toRg_phaseBased, fRestart_0):
            NewCellIndex = np.zeros(len(map_0toRg_phaseBased))
            for phase in fRestart_0["/phase"]:
                test = map_0toRg_phaseBased["label"] == phase.encode()
                phaseLength = len(
                    map_0toRg_phaseBased[
                        map_0toRg_phaseBased["label"] == phase.encode()
                    ]["entry"]
                )
                NewCellIndex[test] = range(phaseLength)
            map_0toRg_phaseBased["entry"] = NewCellIndex
            return map_0toRg_phaseBased

        with h5py.File(str(work_dir / "regridding.hdf5"), "w") as fRgHistory_0:
            path = "/map/0"
            fRgHistory_0.create_dataset(path, data=map_0to_rg)
            path = "/phase/0"
            # for phase in fRestart_0['/phase']:
            #     ll = len(map_0toRg_phaseBased[map_0toRg_phaseBased['label']==phase.encode()]['entry'])
            # strange this doesn't work!
            #     # map_0toRg_phaseBased[map_0toRg_phaseBased['label']==phase.encode()]['entry'][:] = range(ll)
            #     map_0toRg_phaseBased['entry'] = range(ll)

            map_0toRg_phaseBased = reset_cellIndex(map_0toRg_phaseBased, fRestart_0)

            fRgHistory_0.create_dataset(path, data=map_0toRg_phaseBased)
            print("A regridding history file is created.")
    file_to_copy = (
        work_dir
        / f"{geom_name}_{load_name}_restart_regridded_{increment_title}_material.hdf5"
    )
    file_to_copy.with_name(
        f"{regrid_geom_name}_{load_name}_restart_regridded_{increment_title}_material.hdf5"
    )
    print("------------------------\nRegridding process is completed.")<|MERGE_RESOLUTION|>--- conflicted
+++ resolved
@@ -3,101 +3,6 @@
 import numpy as np
 import scipy
 import damask
-<<<<<<< HEAD
-import subprocess
-
-
-def regrid_Geom(work_dir, geom_name, load_name, seed_scale=1.0, increment="last"):
-    """
-    Regrid the geometry
-    It requires the previous geom.vti and result.hdf5
-    """
-    work_dir = Path(work_dir)
-    geom_0 = damask.GeomGrid.load(str(work_dir / f"{geom_name}.vti"))
-    cells_0 = geom_0.cells
-    size_0 = geom_0.size
-
-    gridCoords_node_initial_matrix = damask.grid_filters.coordinates0_node(
-        cells_0, size_0
-    )
-    gridCoords_node_initial = gridCoords_node_initial_matrix.reshape(
-        (-1, gridCoords_node_initial_matrix.shape[-1]), order="F"
-    )
-    gridCoords_point_initial_matrix = damask.grid_filters.coordinates0_point(
-        cells_0, size_0
-    )
-    gridCoords_point_initial = gridCoords_point_initial_matrix.reshape(
-        (-1, gridCoords_point_initial_matrix.shape[-1]), order="F"
-    )
-
-    d5Out = damask.Result(str(work_dir / f"{geom_name}_{load_name}_material.hdf5"))
-
-    if increment == "last":
-        inc = int(d5Out.increments[-1])  # take the increment number
-        d5Out = d5Out.view(increments=inc)
-        increment_title = d5Out.increments[-1]
-    elif increment in d5Out.increments:
-        inc = int(increment)  # take the increment number
-        d5Out = d5Out.view(increments=inc)
-        increment_title = increment
-    else:
-        raise ValueError("The results for the increment is not availabble!")
-    # calculate the deformed coordinates
-    gridCoords_node_0 = gridCoords_node_initial + d5Out.get("u_n") - d5Out.origin
-    gridCoords_cell_0 = gridCoords_point_initial + d5Out.get("u_p") - d5Out.origin
-
-    print("------------------------")
-    print("Start to regrid the geometry ...")
-
-    cornersRVE_coords = np.diag(size_0)
-    cornersRVE_idx = [
-        np.argwhere(
-            np.isclose(gridCoords_node_initial, cornersRVE_coords[corner]).all(axis=1)
-        ).item()
-        for corner in range(3)
-    ]
-    size_rg = np.diag(gridCoords_node_0[cornersRVE_idx]) - gridCoords_node_0[0]
-    seedSize_rg = np.min(size_rg / np.array(cells_0))
-
-    regriddingSeedScale = seed_scale
-    if isinstance(regriddingSeedScale, float) or isinstance(regriddingSeedScale, int):
-        cells_rg = (regriddingSeedScale * np.round(size_rg / seedSize_rg)).astype(int)
-    elif isinstance(regriddingSeedScale, list):
-        cells_rg = np.array(regriddingSeedScale).astype(int)
-    else:
-        raise ValueError("The seed_scale for regridded RVE size is not acceptable.")
-
-    gridCoords_cell_rg = damask.grid_filters.coordinates0_point(
-        cells_rg, size_rg
-    ).reshape((-1, 3), order="F")
-    gridCoords_cell_0_Shifted = gridCoords_cell_0 % size_rg  # apply periodic shift
-    print("initial RVE size:\t", size_0)
-    print("regridded RVE size:\t", size_rg)
-    print("initial grid seeds:\t", cells_0)
-    print("regridded grid seeds:\t", cells_rg)
-    print("finding the nearest neighbors...")
-    tree = scipy.spatial.cKDTree(gridCoords_cell_0_Shifted, boxsize=size_rg)
-    map_0to_rg = tree.query(gridCoords_cell_rg)[1].flatten()
-    print("all the information are ready !")
-    return map_0to_rg, cells_rg, size_rg, increment_title
-
-
-def write_RegriddedGeom(
-    work_dir, geom_name, increment_title, map_0to_rg, cells_rg, size_rg
-):
-    """
-    Save the regridded geometry to a new vti file
-    """
-    work_dir = Path(work_dir)
-    grid_0 = damask.GeomGrid.load(geom_name + ".vti")
-    material_rg = grid_0.material.flatten("F")[map_0to_rg].reshape(cells_rg, order="F")
-    grid = damask.GeomGrid(
-        material_rg, size_rg, grid_0.origin, comments=grid_0.comments
-    ).save(work_dir / f"{geom_name}_regridded_{increment_title}.vti")
-    print(f"save regrid geometry to {geom_name}_regridded_{increment_title}.vti")
-    regrid_geom_name = f"{geom_name}_regridded_{increment_title}"
-    return grid, regrid_geom_name
-=======
 from functools import cached_property
 
 
@@ -206,7 +111,6 @@
             material_rg, self.size_rg, grid_0.origin, comments=grid_0.comments
         ).save(self.get_path(f"{self.geom_name}_regridded_{self.increment_title}.vti"))
         return grid
->>>>>>> e46312c4
 
 
 def write_RegriddedHDF5(
