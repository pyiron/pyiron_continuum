# Copyright (c) Max-Planck-Institut für Eisenforschung GmbH - Computational Materials Design (CM) Department
# Distributed under the terms of "New BSD License", see the LICENSE file.
"""Factory of the damask classes and methods to a pyironized manner"""

from pyiron_snippets.import_alarm import ImportAlarm

with ImportAlarm(
    "DAMASK functionality requires the `damask` module (and its dependencies) specified as extra"
    "requirements. Please install it and try again."
) as damask_alarm:
    from damask import GeomGrid, YAML, ConfigMaterial, seeds, Rotation
import numpy as np
from pyiron_continuum.reference.mendeleev import get_atom_info
from pyiron_continuum.damask.reference.yaml import get_elasticity, get_plasticity

__author__ = "Muhammad Hassani"
__copyright__ = (
    "Copyright 2021, Max-Planck-Institut für Eisenforschung GmbH - "
    "Computational Materials Design (CM) Department"
)
__version__ = "1.0"
__maintainer__ = "Muhammad Hassani"
__email__ = "hassani@mpie.de"
__status__ = "development"
__date__ = "Oct 04, 2021"


# TODO: reimplement export_vtk() here. Currently, damask dumps vtk files in the cwd


class MaterialFactory:
    def __init__(self):
        """A factory for damask ConfigMaterial class."""
        pass

    @staticmethod
    def config(rotation, elements, phase, homogenization):
        _config = ConfigMaterial(
            {"material": [], "phase": phase, "homogenization": homogenization}
        )
        for r, e in zip(rotation, elements):
            _config = _config.material_add(
                O=r, phase=e, homogenization=list(homogenization.keys())[0]
            )
        return _config

    @staticmethod
    def read(file_path):
        return ConfigMaterial.load(fname=file_path)

    @staticmethod
    def write(file_path):
        ConfigMaterial.save(fname=file_path)


class GridFactory:
    def __init__(self):
        """A factory for damask._grid.GeomGrid class."""
        self._origin = None

    @staticmethod
    def read(file_path):
        return GeomGrid.load(fname=file_path)

    @property
    def origin(self):
        """
        Returns damask._grid.GeomGrid, it can be used to call damask original methods.
        For example:
        origin.from_Voronoi_tessellation(...)
        """
        if self._origin is None:
            return GeomGrid(material=np.ones((1, 1, 1)), size=[1.0, 1.0, 1.0])
        else:
            return self._origin

    @origin.setter
    def origin(self, value):
        self._origin = value

    @staticmethod
    def via_voronoi_tessellation(spatial_discretization, num_grains, box_size):
        if isinstance(spatial_discretization, int) or isinstance(
            spatial_discretization, float
        ):
            spatial_discretization = np.array(
                [spatial_discretization, spatial_discretization, spatial_discretization]
            )
        if isinstance(box_size, int) or isinstance(box_size, float):
            box_size = np.array([box_size, box_size, box_size])
        seed = seeds.from_random(box_size, num_grains)
        return GeomGrid.from_Voronoi_tessellation(
            spatial_discretization, box_size, seed
        )


class DamaskLoading(dict):
    def __init__(self, solver, load_steps):
        """A factory for damask Loading class, which is a damask._config.YAML object."""
        super(DamaskLoading, self).__init__(self)

    def __new__(cls, solver, load_steps):
        loading_dict = dict()
        loading_dict["solver"] = solver
        if not isinstance(load_steps, list):
            load_steps = [load_steps]
        loading_dict["loadstep"] = [
            LoadStep(
                mech_bc_dict=load_step["mech_bc_dict"],
                discretization=load_step["discretization"],
                additional_parameters_dict=load_step["additional"],
            )
            for load_step in load_steps
        ]
        return YAML(solver=loading_dict["solver"], loadstep=loading_dict["loadstep"])


class LoadStep(dict):
    def __init__(self, mech_bc_dict, discretization, additional_parameters_dict=None):
        """An auxilary class, which helps to parse loadsteps to a dictionary."""
        super(LoadStep, self).__init__(self)
        self.update(
            {
                "boundary_conditions": {"mechanical": {}},
                "discretization": discretization,
            }
        )

        if additional_parameters_dict is not None and isinstance(
            additional_parameters_dict, dict
        ):
            self.update(additional_parameters_dict)

        for key, val in mech_bc_dict.items():
            self["boundary_conditions"]["mechanical"].update(
                {key: LoadStep.load_tensorial(val)}
            )

    @staticmethod
    def load_tensorial(arr):
        return [arr[0:3], arr[3:6], arr[6:9]]


class Create:
    def __init__(self):
        """The create factory for the damask job."""
        self._grid = GridFactory()
        self.plasticity = self.Plasticity(self)

    @property
    def grid(self):
        return self._grid

    @grid.setter
    def grid(self, value):
        self._grid = value

    @staticmethod
    def loading(solver, load_steps):
        """
        Creates the required damask loading.
        Args:
            solver(dict): a dictionary desrcribing the solver: e.g, {'mechanical': 'spectral_basic'}
            load_steps(list/single dict): a list of dict or single dict, which describes the loading conditions
            an example would be:
            {'mech_bc_dict':{'dot_F':[1e-2,0,0, 0,'x',0,  0,0,'x'],
                            'P':['x','x','x', 'x',0,'x',  'x','x',0]},
            'discretization':{'t': 10.,'N': 40, 'f_out': 4},
            'additional': {'f_out': 4}
        """
        return DamaskLoading(solver=solver, load_steps=load_steps)

    @staticmethod
    def material(rotation, elements, phase, homogenization):
        """
        Creates a damask material.
        Args:
            rotation(damask.Rotation): damask rotation object
            elements(str): elements describing the phase
            phase(dict): a dictionary describing the phase parameters
            homogenization(dict): a dictionary describing the damask homogenization
        """
        return MaterialFactory.config(rotation, elements, phase, homogenization)

    @staticmethod
    def homogenization(method, parameters):
        """
        Returns damask homogenization as a dictionary.
        Args:
            method(str): homogenization method
            parameters(dict): the required parameters
        Examples:
            homogenization(method='SX', parameters={'N_constituents': 1, "mechanical": {"type": "pass"}})
        """
        return {method: parameters}

    @staticmethod
    def phase(composition, elasticity, plasticity=None, lattice=None, output_list=None):
        """
        Returns a dictionary describing the phases for damask.
        Args:
            composition(str)
            lattice(str)
            output_list(str)
            elasticity(dict)
            plasticity(dict)
        Examples:
            phase = phase(
                composition='Aluminum',
                lattice='cF',
                elasticity=elasticity,
                plasticity=plasticity
            )

        For the details of isotropic model, one can refer to https://doi.org/10.1016/j.scriptamat.2017.09.047
        """
        if lattice is None:
            lattice = {"BCC": "cI", "HEX": "hP", "FCC": "cF"}[
                get_atom_info(name=composition)["lattice_structure"]
            ]
        if output_list is None:
            if plasticity is None:
                output_list = ["F", "P", "F_e"]
            else:
                output_list = ["F", "P", "F_e", "F_p", "L_p", "O"]
        d = {
            composition: {
                "lattice": lattice,
                "mechanical": {"output": output_list, "elastic": elasticity},
            }
        }
        if plasticity is not None:
            d[composition]["mechanical"]["plastic"] = plasticity
        return d

    @staticmethod
    def list_elasticity():
        return get_elasticity()

    @staticmethod
    def elasticity(**kwargs):
        """
        Args:
            type (str): Type of elasticity model (e.g. "Hooke")
            C_11, C_12, C_44 (float): Elastic constants in Pascals (material)

        Returns a dictionary of elasticity parameters for damask input file.
        Examples:
             # For aluminium
             elasticity = elasticity(
                type='Hooke', C_11=106.75e9, C_12=60.41e9, C_44=28.34e9
            )
        """
        return kwargs

<<<<<<< HEAD
    @staticmethod
    def list_plasticity():
        return get_plasticity()

    @staticmethod
    def plasticity(**kwargs):
        """
        Returns a dictionary of plasticity parameters for damask input file.

        Examples:
            plasticity = plasticity(N_sl=[12], a_sl=2.25,
                                    atol_xi=1.0, dot_gamma_0_sl=0.001,
                                    h_0_sl_sl=75e6,
                                    h_sl_sl=[1, 1, 1.4, 1.4, 1.4, 1.4],
                                    n_sl=20, output=['xi_sl'],
                                    type='phenopowerlaw', xi_0_sl=[31e6],
                                    xi_inf_sl=[63e6])

        Parameters for elastoplastic model ( power-law hardening behavior)
        type : plasticity model (Here phenopowerlaw : Phenomenological
            plasticity with power-law hardening behavior) (model)
        N_sl : Number of slip-systems for a given slip family (material)
        a_sl : Hardening exponent for slip (material)
        dot_gamma_0_sl : reference/initial shear strain rate for slip in per seconds (experiment)
        h_0_sl_sl : reference/initial hardening rate for slip-slip activity in pascals (material)
        h_sl_sl : slip resistance from slip activity. Value of unity
            corresponds to self hardening and 1.4 for latent hardening (not for
            coplannar slip systems) (model)
        n_sl : stress exponent for slip (material)
        xi_0_sl : initial critical shear stress for slip in pascals (material)
        xi_inf_sl : maximum critical shear stress for slip in pascals (material)
        output : Quantity as a output (Here xi_sl: shear stress) (damask)

        Parameters for elastoplastic model ( isotropic hardening)
        a : Hardening exponent for slip (material); cf. `a_sl`
        dot_gamma_0 : reference/initial shear strain rate for slip in per seconds (experiment); cf. dot_gamma_0_sl
        h_0 : reference/initial hardening stress in pascals (material); cf. h_0_sl_sl
        h : slip resistance from slip activity. Value of unity corresponds to
            self hardening and 1.4 for latent hardening (not for coplannar slip
            systems) (model); cf. h_sl
        n : stress exponent (material); cf. n_sl
        xi_0 : initial critical shear stress in pascals (material)
        xi_inf : maximum critical shear stress in pascals (material)
        M : Taylor factor (material)
        output : Quantity as a output (Here xi: shear stress) (damask)
        """
        has_h0 = False
        has_h = False
        vals = {}
        for key, value in kwargs.items():
            if "h_0_sl_sl" in key:
                has_h0 = True
                vals["h_0_sl-sl"] = value
            if "h_sl_sl" in key:
                has_h = True
                vals["h_sl-sl"] = value
        if has_h0:
            kwargs["h_0_sl-sl"] = vals["h_0_sl-sl"]
            del kwargs["h_0_sl_sl"]
        if has_h:
            kwargs["h_sl-sl"] = vals["h_sl-sl"]
            del kwargs["h_sl_sl"]
        return kwargs
=======
    class Plasticity:
        def __init__(self, outer_instance):
            self._outer_instance = outer_instance  # Reference to the outer Material instance if needed

        def __call__(self, **kwargs):
            """
            Returns a dictionary of plasticity parameters for damask input file.

            Examples:
                plasticity = plasticity(N_sl=[12], a_sl=2.25,
                                        atol_xi=1.0, dot_gamma_0_sl=0.001,
                                        h_0_sl_sl=75e6,
                                        h_sl_sl=[1, 1, 1.4, 1.4, 1.4, 1.4],
                                        n_sl=20, output=['xi_sl'],
                                        type='phenopowerlaw', xi_0_sl=[31e6],
                                        xi_inf_sl=[63e6])

            Parameters for elastoplastic model ( power-law hardening behavior)
            type : plasticity model (Here phenopowerlaw : Phenomenological
                plasticity with power-law hardening behavior) (model)
            N_sl : Number of slip-systems for a given slip family (material)
            a_sl : Hardening exponent for slip (material)
            dot_gamma_0_sl : reference/initial shear strain rate for slip in per seconds (experiment)
            h_0_sl_sl : reference/initial hardening rate for slip-slip activity in pascals (material)
            h_sl_sl : slip resistance from slip activity. Value of unity
                corresponds to self hardening and 1.4 for latent hardening (not for
                coplannar slip systems) (model)
            n_sl : stress exponent for slip (material)
            xi_0_sl : initial critical shear stress for slip in pascals (material)
            xi_inf_sl : maximum critical shear stress for slip in pascals (material)
            output : Quantity as a output (Here xi_sl: shear stress) (damask)

            Parameters for elastoplastic model ( isotropic hardening)
            a : Hardening exponent for slip (material); cf. `a_sl`
            dot_gamma_0 : reference/initial shear strain rate for slip in per seconds (experiment); cf. dot_gamma_0_sl
            h_0 : reference/initial hardening stress in pascals (material); cf. h_0_sl_sl
            h : slip resistance from slip activity. Value of unity corresponds to
                self hardening and 1.4 for latent hardening (not for coplannar slip
                systems) (model); cf. h_sl
            n : stress exponent (material); cf. n_sl
            xi_0 : initial critical shear stress in pascals (material)
            xi_inf : maximum critical shear stress in pascals (material)
            M : Taylor factor (material)
            output : Quantity as a output (Here xi: shear stress) (damask)
            """
            has_h0 = False
            has_h = False
            vals = {}
            for key, value in kwargs.items():
                if "h_0_sl_sl" in key:
                    has_h0 = True
                    vals["h_0_sl-sl"] = value
                if "h_sl_sl" in key:
                    has_h = True
                    vals["h_sl-sl"] = value
            if has_h0:
                kwargs["h_0_sl-sl"] = vals["h_0_sl-sl"]
                del kwargs["h_0_sl_sl"]
            if has_h:
                kwargs["h_sl-sl"] = vals["h_sl-sl"]
                del kwargs["h_sl_sl"]
            return kwargs
>>>>>>> e6224baa

    @staticmethod
    def rotation(method="from_random", *args, **kwargs):
        """
        Args:
            method (damask.Rotation.*/str): Method of damask.Rotation class
                which based on the given arguments creates the Rotation object.
                If string is given, it looks for the method within
                `damask.Rotation` via `getattr`.
        """
        if isinstance(method, str):
            method = getattr(Rotation, method)
        return method(*args, **kwargs)
<|MERGE_RESOLUTION|>--- conflicted
+++ resolved
@@ -1,396 +1,330 @@
-# Copyright (c) Max-Planck-Institut für Eisenforschung GmbH - Computational Materials Design (CM) Department
-# Distributed under the terms of "New BSD License", see the LICENSE file.
-"""Factory of the damask classes and methods to a pyironized manner"""
-
-from pyiron_snippets.import_alarm import ImportAlarm
-
-with ImportAlarm(
-    "DAMASK functionality requires the `damask` module (and its dependencies) specified as extra"
-    "requirements. Please install it and try again."
-) as damask_alarm:
-    from damask import GeomGrid, YAML, ConfigMaterial, seeds, Rotation
-import numpy as np
-from pyiron_continuum.reference.mendeleev import get_atom_info
-from pyiron_continuum.damask.reference.yaml import get_elasticity, get_plasticity
-
-__author__ = "Muhammad Hassani"
-__copyright__ = (
-    "Copyright 2021, Max-Planck-Institut für Eisenforschung GmbH - "
-    "Computational Materials Design (CM) Department"
-)
-__version__ = "1.0"
-__maintainer__ = "Muhammad Hassani"
-__email__ = "hassani@mpie.de"
-__status__ = "development"
-__date__ = "Oct 04, 2021"
-
-
-# TODO: reimplement export_vtk() here. Currently, damask dumps vtk files in the cwd
-
-
-class MaterialFactory:
-    def __init__(self):
-        """A factory for damask ConfigMaterial class."""
-        pass
-
-    @staticmethod
-    def config(rotation, elements, phase, homogenization):
-        _config = ConfigMaterial(
-            {"material": [], "phase": phase, "homogenization": homogenization}
-        )
-        for r, e in zip(rotation, elements):
-            _config = _config.material_add(
-                O=r, phase=e, homogenization=list(homogenization.keys())[0]
-            )
-        return _config
-
-    @staticmethod
-    def read(file_path):
-        return ConfigMaterial.load(fname=file_path)
-
-    @staticmethod
-    def write(file_path):
-        ConfigMaterial.save(fname=file_path)
-
-
-class GridFactory:
-    def __init__(self):
-        """A factory for damask._grid.GeomGrid class."""
-        self._origin = None
-
-    @staticmethod
-    def read(file_path):
-        return GeomGrid.load(fname=file_path)
-
-    @property
-    def origin(self):
-        """
-        Returns damask._grid.GeomGrid, it can be used to call damask original methods.
-        For example:
-        origin.from_Voronoi_tessellation(...)
-        """
-        if self._origin is None:
-            return GeomGrid(material=np.ones((1, 1, 1)), size=[1.0, 1.0, 1.0])
-        else:
-            return self._origin
-
-    @origin.setter
-    def origin(self, value):
-        self._origin = value
-
-    @staticmethod
-    def via_voronoi_tessellation(spatial_discretization, num_grains, box_size):
-        if isinstance(spatial_discretization, int) or isinstance(
-            spatial_discretization, float
-        ):
-            spatial_discretization = np.array(
-                [spatial_discretization, spatial_discretization, spatial_discretization]
-            )
-        if isinstance(box_size, int) or isinstance(box_size, float):
-            box_size = np.array([box_size, box_size, box_size])
-        seed = seeds.from_random(box_size, num_grains)
-        return GeomGrid.from_Voronoi_tessellation(
-            spatial_discretization, box_size, seed
-        )
-
-
-class DamaskLoading(dict):
-    def __init__(self, solver, load_steps):
-        """A factory for damask Loading class, which is a damask._config.YAML object."""
-        super(DamaskLoading, self).__init__(self)
-
-    def __new__(cls, solver, load_steps):
-        loading_dict = dict()
-        loading_dict["solver"] = solver
-        if not isinstance(load_steps, list):
-            load_steps = [load_steps]
-        loading_dict["loadstep"] = [
-            LoadStep(
-                mech_bc_dict=load_step["mech_bc_dict"],
-                discretization=load_step["discretization"],
-                additional_parameters_dict=load_step["additional"],
-            )
-            for load_step in load_steps
-        ]
-        return YAML(solver=loading_dict["solver"], loadstep=loading_dict["loadstep"])
-
-
-class LoadStep(dict):
-    def __init__(self, mech_bc_dict, discretization, additional_parameters_dict=None):
-        """An auxilary class, which helps to parse loadsteps to a dictionary."""
-        super(LoadStep, self).__init__(self)
-        self.update(
-            {
-                "boundary_conditions": {"mechanical": {}},
-                "discretization": discretization,
-            }
-        )
-
-        if additional_parameters_dict is not None and isinstance(
-            additional_parameters_dict, dict
-        ):
-            self.update(additional_parameters_dict)
-
-        for key, val in mech_bc_dict.items():
-            self["boundary_conditions"]["mechanical"].update(
-                {key: LoadStep.load_tensorial(val)}
-            )
-
-    @staticmethod
-    def load_tensorial(arr):
-        return [arr[0:3], arr[3:6], arr[6:9]]
-
-
-class Create:
-    def __init__(self):
-        """The create factory for the damask job."""
-        self._grid = GridFactory()
-        self.plasticity = self.Plasticity(self)
-
-    @property
-    def grid(self):
-        return self._grid
-
-    @grid.setter
-    def grid(self, value):
-        self._grid = value
-
-    @staticmethod
-    def loading(solver, load_steps):
-        """
-        Creates the required damask loading.
-        Args:
-            solver(dict): a dictionary desrcribing the solver: e.g, {'mechanical': 'spectral_basic'}
-            load_steps(list/single dict): a list of dict or single dict, which describes the loading conditions
-            an example would be:
-            {'mech_bc_dict':{'dot_F':[1e-2,0,0, 0,'x',0,  0,0,'x'],
-                            'P':['x','x','x', 'x',0,'x',  'x','x',0]},
-            'discretization':{'t': 10.,'N': 40, 'f_out': 4},
-            'additional': {'f_out': 4}
-        """
-        return DamaskLoading(solver=solver, load_steps=load_steps)
-
-    @staticmethod
-    def material(rotation, elements, phase, homogenization):
-        """
-        Creates a damask material.
-        Args:
-            rotation(damask.Rotation): damask rotation object
-            elements(str): elements describing the phase
-            phase(dict): a dictionary describing the phase parameters
-            homogenization(dict): a dictionary describing the damask homogenization
-        """
-        return MaterialFactory.config(rotation, elements, phase, homogenization)
-
-    @staticmethod
-    def homogenization(method, parameters):
-        """
-        Returns damask homogenization as a dictionary.
-        Args:
-            method(str): homogenization method
-            parameters(dict): the required parameters
-        Examples:
-            homogenization(method='SX', parameters={'N_constituents': 1, "mechanical": {"type": "pass"}})
-        """
-        return {method: parameters}
-
-    @staticmethod
-    def phase(composition, elasticity, plasticity=None, lattice=None, output_list=None):
-        """
-        Returns a dictionary describing the phases for damask.
-        Args:
-            composition(str)
-            lattice(str)
-            output_list(str)
-            elasticity(dict)
-            plasticity(dict)
-        Examples:
-            phase = phase(
-                composition='Aluminum',
-                lattice='cF',
-                elasticity=elasticity,
-                plasticity=plasticity
-            )
-
-        For the details of isotropic model, one can refer to https://doi.org/10.1016/j.scriptamat.2017.09.047
-        """
-        if lattice is None:
-            lattice = {"BCC": "cI", "HEX": "hP", "FCC": "cF"}[
-                get_atom_info(name=composition)["lattice_structure"]
-            ]
-        if output_list is None:
-            if plasticity is None:
-                output_list = ["F", "P", "F_e"]
-            else:
-                output_list = ["F", "P", "F_e", "F_p", "L_p", "O"]
-        d = {
-            composition: {
-                "lattice": lattice,
-                "mechanical": {"output": output_list, "elastic": elasticity},
-            }
-        }
-        if plasticity is not None:
-            d[composition]["mechanical"]["plastic"] = plasticity
-        return d
-
-    @staticmethod
-    def list_elasticity():
-        return get_elasticity()
-
-    @staticmethod
-    def elasticity(**kwargs):
-        """
-        Args:
-            type (str): Type of elasticity model (e.g. "Hooke")
-            C_11, C_12, C_44 (float): Elastic constants in Pascals (material)
-
-        Returns a dictionary of elasticity parameters for damask input file.
-        Examples:
-             # For aluminium
-             elasticity = elasticity(
-                type='Hooke', C_11=106.75e9, C_12=60.41e9, C_44=28.34e9
-            )
-        """
-        return kwargs
-
-<<<<<<< HEAD
-    @staticmethod
-    def list_plasticity():
-        return get_plasticity()
-
-    @staticmethod
-    def plasticity(**kwargs):
-        """
-        Returns a dictionary of plasticity parameters for damask input file.
-
-        Examples:
-            plasticity = plasticity(N_sl=[12], a_sl=2.25,
-                                    atol_xi=1.0, dot_gamma_0_sl=0.001,
-                                    h_0_sl_sl=75e6,
-                                    h_sl_sl=[1, 1, 1.4, 1.4, 1.4, 1.4],
-                                    n_sl=20, output=['xi_sl'],
-                                    type='phenopowerlaw', xi_0_sl=[31e6],
-                                    xi_inf_sl=[63e6])
-
-        Parameters for elastoplastic model ( power-law hardening behavior)
-        type : plasticity model (Here phenopowerlaw : Phenomenological
-            plasticity with power-law hardening behavior) (model)
-        N_sl : Number of slip-systems for a given slip family (material)
-        a_sl : Hardening exponent for slip (material)
-        dot_gamma_0_sl : reference/initial shear strain rate for slip in per seconds (experiment)
-        h_0_sl_sl : reference/initial hardening rate for slip-slip activity in pascals (material)
-        h_sl_sl : slip resistance from slip activity. Value of unity
-            corresponds to self hardening and 1.4 for latent hardening (not for
-            coplannar slip systems) (model)
-        n_sl : stress exponent for slip (material)
-        xi_0_sl : initial critical shear stress for slip in pascals (material)
-        xi_inf_sl : maximum critical shear stress for slip in pascals (material)
-        output : Quantity as a output (Here xi_sl: shear stress) (damask)
-
-        Parameters for elastoplastic model ( isotropic hardening)
-        a : Hardening exponent for slip (material); cf. `a_sl`
-        dot_gamma_0 : reference/initial shear strain rate for slip in per seconds (experiment); cf. dot_gamma_0_sl
-        h_0 : reference/initial hardening stress in pascals (material); cf. h_0_sl_sl
-        h : slip resistance from slip activity. Value of unity corresponds to
-            self hardening and 1.4 for latent hardening (not for coplannar slip
-            systems) (model); cf. h_sl
-        n : stress exponent (material); cf. n_sl
-        xi_0 : initial critical shear stress in pascals (material)
-        xi_inf : maximum critical shear stress in pascals (material)
-        M : Taylor factor (material)
-        output : Quantity as a output (Here xi: shear stress) (damask)
-        """
-        has_h0 = False
-        has_h = False
-        vals = {}
-        for key, value in kwargs.items():
-            if "h_0_sl_sl" in key:
-                has_h0 = True
-                vals["h_0_sl-sl"] = value
-            if "h_sl_sl" in key:
-                has_h = True
-                vals["h_sl-sl"] = value
-        if has_h0:
-            kwargs["h_0_sl-sl"] = vals["h_0_sl-sl"]
-            del kwargs["h_0_sl_sl"]
-        if has_h:
-            kwargs["h_sl-sl"] = vals["h_sl-sl"]
-            del kwargs["h_sl_sl"]
-        return kwargs
-=======
-    class Plasticity:
-        def __init__(self, outer_instance):
-            self._outer_instance = outer_instance  # Reference to the outer Material instance if needed
-
-        def __call__(self, **kwargs):
-            """
-            Returns a dictionary of plasticity parameters for damask input file.
-
-            Examples:
-                plasticity = plasticity(N_sl=[12], a_sl=2.25,
-                                        atol_xi=1.0, dot_gamma_0_sl=0.001,
-                                        h_0_sl_sl=75e6,
-                                        h_sl_sl=[1, 1, 1.4, 1.4, 1.4, 1.4],
-                                        n_sl=20, output=['xi_sl'],
-                                        type='phenopowerlaw', xi_0_sl=[31e6],
-                                        xi_inf_sl=[63e6])
-
-            Parameters for elastoplastic model ( power-law hardening behavior)
-            type : plasticity model (Here phenopowerlaw : Phenomenological
-                plasticity with power-law hardening behavior) (model)
-            N_sl : Number of slip-systems for a given slip family (material)
-            a_sl : Hardening exponent for slip (material)
-            dot_gamma_0_sl : reference/initial shear strain rate for slip in per seconds (experiment)
-            h_0_sl_sl : reference/initial hardening rate for slip-slip activity in pascals (material)
-            h_sl_sl : slip resistance from slip activity. Value of unity
-                corresponds to self hardening and 1.4 for latent hardening (not for
-                coplannar slip systems) (model)
-            n_sl : stress exponent for slip (material)
-            xi_0_sl : initial critical shear stress for slip in pascals (material)
-            xi_inf_sl : maximum critical shear stress for slip in pascals (material)
-            output : Quantity as a output (Here xi_sl: shear stress) (damask)
-
-            Parameters for elastoplastic model ( isotropic hardening)
-            a : Hardening exponent for slip (material); cf. `a_sl`
-            dot_gamma_0 : reference/initial shear strain rate for slip in per seconds (experiment); cf. dot_gamma_0_sl
-            h_0 : reference/initial hardening stress in pascals (material); cf. h_0_sl_sl
-            h : slip resistance from slip activity. Value of unity corresponds to
-                self hardening and 1.4 for latent hardening (not for coplannar slip
-                systems) (model); cf. h_sl
-            n : stress exponent (material); cf. n_sl
-            xi_0 : initial critical shear stress in pascals (material)
-            xi_inf : maximum critical shear stress in pascals (material)
-            M : Taylor factor (material)
-            output : Quantity as a output (Here xi: shear stress) (damask)
-            """
-            has_h0 = False
-            has_h = False
-            vals = {}
-            for key, value in kwargs.items():
-                if "h_0_sl_sl" in key:
-                    has_h0 = True
-                    vals["h_0_sl-sl"] = value
-                if "h_sl_sl" in key:
-                    has_h = True
-                    vals["h_sl-sl"] = value
-            if has_h0:
-                kwargs["h_0_sl-sl"] = vals["h_0_sl-sl"]
-                del kwargs["h_0_sl_sl"]
-            if has_h:
-                kwargs["h_sl-sl"] = vals["h_sl-sl"]
-                del kwargs["h_sl_sl"]
-            return kwargs
->>>>>>> e6224baa
-
-    @staticmethod
-    def rotation(method="from_random", *args, **kwargs):
-        """
-        Args:
-            method (damask.Rotation.*/str): Method of damask.Rotation class
-                which based on the given arguments creates the Rotation object.
-                If string is given, it looks for the method within
-                `damask.Rotation` via `getattr`.
-        """
-        if isinstance(method, str):
-            method = getattr(Rotation, method)
-        return method(*args, **kwargs)
+# Copyright (c) Max-Planck-Institut für Eisenforschung GmbH - Computational Materials Design (CM) Department
+# Distributed under the terms of "New BSD License", see the LICENSE file.
+"""Factory of the damask classes and methods to a pyironized manner"""
+
+from pyiron_snippets.import_alarm import ImportAlarm
+
+with ImportAlarm(
+    "DAMASK functionality requires the `damask` module (and its dependencies) specified as extra"
+    "requirements. Please install it and try again."
+) as damask_alarm:
+    from damask import GeomGrid, YAML, ConfigMaterial, seeds, Rotation
+import numpy as np
+from pyiron_continuum.reference.mendeleev import get_atom_info
+from pyiron_continuum.damask.reference.yaml import get_elasticity, get_plasticity
+
+__author__ = "Muhammad Hassani"
+__copyright__ = (
+    "Copyright 2021, Max-Planck-Institut für Eisenforschung GmbH - "
+    "Computational Materials Design (CM) Department"
+)
+__version__ = "1.0"
+__maintainer__ = "Muhammad Hassani"
+__email__ = "hassani@mpie.de"
+__status__ = "development"
+__date__ = "Oct 04, 2021"
+
+
+# TODO: reimplement export_vtk() here. Currently, damask dumps vtk files in the cwd
+
+
+class MaterialFactory:
+    def __init__(self):
+        """A factory for damask ConfigMaterial class."""
+        pass
+
+    @staticmethod
+    def config(rotation, elements, phase, homogenization):
+        _config = ConfigMaterial(
+            {"material": [], "phase": phase, "homogenization": homogenization}
+        )
+        for r, e in zip(rotation, elements):
+            _config = _config.material_add(
+                O=r, phase=e, homogenization=list(homogenization.keys())[0]
+            )
+        return _config
+
+    @staticmethod
+    def read(file_path):
+        return ConfigMaterial.load(fname=file_path)
+
+    @staticmethod
+    def write(file_path):
+        ConfigMaterial.save(fname=file_path)
+
+
+class GridFactory:
+    def __init__(self):
+        """A factory for damask._grid.GeomGrid class."""
+        self._origin = None
+
+    @staticmethod
+    def read(file_path):
+        return GeomGrid.load(fname=file_path)
+
+    @property
+    def origin(self):
+        """
+        Returns damask._grid.GeomGrid, it can be used to call damask original methods.
+        For example:
+        origin.from_Voronoi_tessellation(...)
+        """
+        if self._origin is None:
+            return GeomGrid(material=np.ones((1, 1, 1)), size=[1.0, 1.0, 1.0])
+        else:
+            return self._origin
+
+    @origin.setter
+    def origin(self, value):
+        self._origin = value
+
+    @staticmethod
+    def via_voronoi_tessellation(spatial_discretization, num_grains, box_size):
+        if isinstance(spatial_discretization, int) or isinstance(
+            spatial_discretization, float
+        ):
+            spatial_discretization = np.array(
+                [spatial_discretization, spatial_discretization, spatial_discretization]
+            )
+        if isinstance(box_size, int) or isinstance(box_size, float):
+            box_size = np.array([box_size, box_size, box_size])
+        seed = seeds.from_random(box_size, num_grains)
+        return GeomGrid.from_Voronoi_tessellation(
+            spatial_discretization, box_size, seed
+        )
+
+
+class DamaskLoading(dict):
+    def __init__(self, solver, load_steps):
+        """A factory for damask Loading class, which is a damask._config.YAML object."""
+        super(DamaskLoading, self).__init__(self)
+
+    def __new__(cls, solver, load_steps):
+        loading_dict = dict()
+        loading_dict["solver"] = solver
+        if not isinstance(load_steps, list):
+            load_steps = [load_steps]
+        loading_dict["loadstep"] = [
+            LoadStep(
+                mech_bc_dict=load_step["mech_bc_dict"],
+                discretization=load_step["discretization"],
+                additional_parameters_dict=load_step["additional"],
+            )
+            for load_step in load_steps
+        ]
+        return YAML(solver=loading_dict["solver"], loadstep=loading_dict["loadstep"])
+
+
+class LoadStep(dict):
+    def __init__(self, mech_bc_dict, discretization, additional_parameters_dict=None):
+        """An auxilary class, which helps to parse loadsteps to a dictionary."""
+        super(LoadStep, self).__init__(self)
+        self.update(
+            {
+                "boundary_conditions": {"mechanical": {}},
+                "discretization": discretization,
+            }
+        )
+
+        if additional_parameters_dict is not None and isinstance(
+            additional_parameters_dict, dict
+        ):
+            self.update(additional_parameters_dict)
+
+        for key, val in mech_bc_dict.items():
+            self["boundary_conditions"]["mechanical"].update(
+                {key: LoadStep.load_tensorial(val)}
+            )
+
+    @staticmethod
+    def load_tensorial(arr):
+        return [arr[0:3], arr[3:6], arr[6:9]]
+
+
+class Create:
+    def __init__(self):
+        """The create factory for the damask job."""
+        self._grid = GridFactory()
+
+    @property
+    def grid(self):
+        return self._grid
+
+    @grid.setter
+    def grid(self, value):
+        self._grid = value
+
+    @staticmethod
+    def loading(solver, load_steps):
+        """
+        Creates the required damask loading.
+        Args:
+            solver(dict): a dictionary desrcribing the solver: e.g, {'mechanical': 'spectral_basic'}
+            load_steps(list/single dict): a list of dict or single dict, which describes the loading conditions
+            an example would be:
+            {'mech_bc_dict':{'dot_F':[1e-2,0,0, 0,'x',0,  0,0,'x'],
+                            'P':['x','x','x', 'x',0,'x',  'x','x',0]},
+            'discretization':{'t': 10.,'N': 40, 'f_out': 4},
+            'additional': {'f_out': 4}
+        """
+        return DamaskLoading(solver=solver, load_steps=load_steps)
+
+    @staticmethod
+    def material(rotation, elements, phase, homogenization):
+        """
+        Creates a damask material.
+        Args:
+            rotation(damask.Rotation): damask rotation object
+            elements(str): elements describing the phase
+            phase(dict): a dictionary describing the phase parameters
+            homogenization(dict): a dictionary describing the damask homogenization
+        """
+        return MaterialFactory.config(rotation, elements, phase, homogenization)
+
+    @staticmethod
+    def homogenization(method, parameters):
+        """
+        Returns damask homogenization as a dictionary.
+        Args:
+            method(str): homogenization method
+            parameters(dict): the required parameters
+        Examples:
+            homogenization(method='SX', parameters={'N_constituents': 1, "mechanical": {"type": "pass"}})
+        """
+        return {method: parameters}
+
+    @staticmethod
+    def phase(composition, elasticity, plasticity=None, lattice=None, output_list=None):
+        """
+        Returns a dictionary describing the phases for damask.
+        Args:
+            composition(str)
+            lattice(str)
+            output_list(str)
+            elasticity(dict)
+            plasticity(dict)
+        Examples:
+            phase = phase(
+                composition='Aluminum',
+                lattice='cF',
+                elasticity=elasticity,
+                plasticity=plasticity
+            )
+
+        For the details of isotropic model, one can refer to https://doi.org/10.1016/j.scriptamat.2017.09.047
+        """
+        if lattice is None:
+            lattice = {"BCC": "cI", "HEX": "hP", "FCC": "cF"}[
+                get_atom_info(name=composition)["lattice_structure"]
+            ]
+        if output_list is None:
+            if plasticity is None:
+                output_list = ["F", "P", "F_e"]
+            else:
+                output_list = ["F", "P", "F_e", "F_p", "L_p", "O"]
+        d = {
+            composition: {
+                "lattice": lattice,
+                "mechanical": {"output": output_list, "elastic": elasticity},
+            }
+        }
+        if plasticity is not None:
+            d[composition]["mechanical"]["plastic"] = plasticity
+        return d
+
+    @staticmethod
+    def list_elasticity():
+        return get_elasticity()
+
+    @staticmethod
+    def elasticity(**kwargs):
+        """
+        Args:
+            type (str): Type of elasticity model (e.g. "Hooke")
+            C_11, C_12, C_44 (float): Elastic constants in Pascals (material)
+
+        Returns a dictionary of elasticity parameters for damask input file.
+        Examples:
+             # For aluminium
+             elasticity = elasticity(
+                type='Hooke', C_11=106.75e9, C_12=60.41e9, C_44=28.34e9
+            )
+        """
+        return kwargs
+
+    @staticmethod
+    def list_plasticity():
+        return get_plasticity()
+
+    @staticmethod
+    def plasticity(**kwargs):
+        """
+        Returns a dictionary of plasticity parameters for damask input file.
+
+        Examples:
+            plasticity = plasticity(N_sl=[12], a_sl=2.25,
+                                    atol_xi=1.0, dot_gamma_0_sl=0.001,
+                                    h_0_sl_sl=75e6,
+                                    h_sl_sl=[1, 1, 1.4, 1.4, 1.4, 1.4],
+                                    n_sl=20, output=['xi_sl'],
+                                    type='phenopowerlaw', xi_0_sl=[31e6],
+                                    xi_inf_sl=[63e6])
+
+        Parameters for elastoplastic model ( power-law hardening behavior)
+        type : plasticity model (Here phenopowerlaw : Phenomenological
+            plasticity with power-law hardening behavior) (model)
+        N_sl : Number of slip-systems for a given slip family (material)
+        a_sl : Hardening exponent for slip (material)
+        dot_gamma_0_sl : reference/initial shear strain rate for slip in per seconds (experiment)
+        h_0_sl_sl : reference/initial hardening rate for slip-slip activity in pascals (material)
+        h_sl_sl : slip resistance from slip activity. Value of unity
+            corresponds to self hardening and 1.4 for latent hardening (not for
+            coplannar slip systems) (model)
+        n_sl : stress exponent for slip (material)
+        xi_0_sl : initial critical shear stress for slip in pascals (material)
+        xi_inf_sl : maximum critical shear stress for slip in pascals (material)
+        output : Quantity as a output (Here xi_sl: shear stress) (damask)
+
+        Parameters for elastoplastic model ( isotropic hardening)
+        a : Hardening exponent for slip (material); cf. `a_sl`
+        dot_gamma_0 : reference/initial shear strain rate for slip in per seconds (experiment); cf. dot_gamma_0_sl
+        h_0 : reference/initial hardening stress in pascals (material); cf. h_0_sl_sl
+        h : slip resistance from slip activity. Value of unity corresponds to
+            self hardening and 1.4 for latent hardening (not for coplannar slip
+            systems) (model); cf. h_sl
+        n : stress exponent (material); cf. n_sl
+        xi_0 : initial critical shear stress in pascals (material)
+        xi_inf : maximum critical shear stress in pascals (material)
+        M : Taylor factor (material)
+        output : Quantity as a output (Here xi: shear stress) (damask)
+        """
+        has_h0 = False
+        has_h = False
+        vals = {}
+        for key, value in kwargs.items():
+            if "h_0_sl_sl" in key:
+                has_h0 = True
+                vals["h_0_sl-sl"] = value
+            if "h_sl_sl" in key:
+                has_h = True
+                vals["h_sl-sl"] = value
+        if has_h0:
+            kwargs["h_0_sl-sl"] = vals["h_0_sl-sl"]
+            del kwargs["h_0_sl_sl"]
+        if has_h:
+            kwargs["h_sl-sl"] = vals["h_sl-sl"]
+            del kwargs["h_sl_sl"]
+        return kwargs
+
+    @staticmethod
+    def rotation(method="from_random", *args, **kwargs):
+        """
+        Args:
+            method (damask.Rotation.*/str): Method of damask.Rotation class
+                which based on the given arguments creates the Rotation object.
+                If string is given, it looks for the method within
+                `damask.Rotation` via `getattr`.
+        """
+        if isinstance(method, str):
+            method = getattr(Rotation, method)
+        return method(*args, **kwargs)