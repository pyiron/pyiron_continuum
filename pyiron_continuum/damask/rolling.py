--- conflicted
+++ resolved
@@ -12,10 +12,7 @@
     from damask import YAML, ConfigMaterial
 from pyiron_continuum.damask.damaskjob import DAMASK
 import pyiron_continuum.damask.regrid as rgg
-<<<<<<< HEAD
-=======
 from damask import YAML
->>>>>>> e46312c4
 
 
 class ROLLING(DAMASK):
