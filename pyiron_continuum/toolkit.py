--- conflicted
+++ resolved
@@ -176,11 +176,8 @@
         super().__init__(project)
         self._job = JobFactory(project)
         self._schroedinger = Schroedinger()
-<<<<<<< HEAD
+        self._damask = DAMASK()
         self._mesh = Mesh()
-=======
-        self._damask = DAMASK()
->>>>>>> 0c742532
 
     @property
     def job(self) -> JobFactory:
@@ -191,14 +188,13 @@
         return self._schroedinger
 
     @property
-<<<<<<< HEAD
     def mesh(self):
         return self._mesh
-=======
+
+    @property
     def damask(self):
         return self._damask
 
     @damask.setter
     def damask(self, value):
-        self._damask = value
->>>>>>> 0c742532
+        self._damask = value