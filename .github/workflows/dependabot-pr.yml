--- conflicted
+++ resolved
@@ -1,15 +1,3 @@
-<<<<<<< HEAD
-name: UpdateDependabotPR
-
-on:
-  pull_request_target:
-    branches: [ main ]
-
-jobs:
-  pyiron:
-    uses: pyiron/actions/.github/workflows/dependabot-pr.yml@actions-3.1.0
-    secrets: inherit
-=======
 name: UpdateDependabotPR
 
 on:
@@ -19,5 +7,4 @@
 jobs:
   pyiron:
     uses: pyiron/actions/.github/workflows/dependabot-pr.yml@actions-3.3.0
-    secrets: inherit
->>>>>>> 81e87410
+    secrets: inherit