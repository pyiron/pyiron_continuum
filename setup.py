--- conflicted
+++ resolved
@@ -35,11 +35,7 @@
         'matplotlib==3.8.4',
         'numpy==1.26.4',
         'pyiron_base==0.9.5',
-<<<<<<< HEAD
-        'pyiron_snippets==0.1.0',
-=======
         'pyiron_snippets==0.1.2',
->>>>>>> 475a300f
         'scipy==1.13.0',
         'sympy==1.12.1'
     ],
