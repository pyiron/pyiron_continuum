--- conflicted
+++ resolved
@@ -34,11 +34,7 @@
     install_requires=[
         'matplotlib==3.8.4',
         'numpy==1.26.4',
-<<<<<<< HEAD
-        'pyiron_base==0.8.4',
-=======
         'pyiron_base==0.8.3',
->>>>>>> 63f93881
         'scipy==1.13.0',
         'sympy==1.12'
     ],
