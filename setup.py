"""
Setuptools based setup module
"""
from setuptools import setup, find_packages
import versioneer


setup(
    name='pyiron_continuum',
    version=versioneer.get_version(),
    description='Repository for user-generated plugins to the pyiron IDE.',
    long_description='http://pyiron.org',

    url='https://github.com/pyiron/pyiron_continuum',
    author='Max-Planck-Institut für Eisenforschung GmbH - Computational Materials Design (CM) Department',
    author_email='huber@mpie.de',
    license='BSD',

    classifiers=[
        'Development Status :: 4 - Beta',
        'Topic :: Scientific/Engineering :: Physics',
        'License :: OSI Approved :: BSD License',
        'Intended Audience :: Science/Research',
        'Operating System :: OS Independent',
        'Programming Language :: Python :: 3',
        'Programming Language :: Python :: 3.8',
        'Programming Language :: Python :: 3.9',
        'Programming Language :: Python :: 3.10',
        'Programming Language :: Python :: 3.11'
    ],

    keywords='pyiron',
    packages=find_packages(exclude=["*tests*"]),
    install_requires=[
        'matplotlib==3.8.4',
        'numpy==1.26.4',
        'pyiron_base==0.8.3',
        'pyiron_snippets==0.1.0',
<<<<<<< HEAD
        'scipy==1.13.1',
        'sympy==1.12'
=======
        'scipy==1.13.0',
        'sympy==1.12.1'
>>>>>>> d9bee599
    ],
    extras_require={
        'fenics': [
            'fenics==2019.1.0',
            'mshr==2019.1.0',
        ],
        'schroedinger': ['k3d==2.16.1']
    },
    cmdclass=versioneer.get_cmdclass(),
    
)<|MERGE_RESOLUTION|>--- conflicted
+++ resolved
@@ -36,13 +36,8 @@
         'numpy==1.26.4',
         'pyiron_base==0.8.3',
         'pyiron_snippets==0.1.0',
-<<<<<<< HEAD
         'scipy==1.13.1',
-        'sympy==1.12'
-=======
-        'scipy==1.13.0',
         'sympy==1.12.1'
->>>>>>> d9bee599
     ],
     extras_require={
         'fenics': [
